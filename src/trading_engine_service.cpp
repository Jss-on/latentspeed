--- conflicted
+++ resolved
@@ -526,78 +526,84 @@
         
         // Initialize exchange clients
         spdlog::info("[HFT-Engine] Initializing exchange clients...");
-        
-<<<<<<< HEAD
-        // Create Bybit client - for testing, we'll use a minimal setup
-        auto bybit_client = std::make_unique<BybitClient>();
-        
+
+        // Prefer config, but allow env override if missing
         auto getenv_string = [](const char* key) -> std::string {
-            const char* value = std::getenv(key);
-            return value ? std::string(value) : std::string();
+            if (const char* v = std::getenv(key)) return std::string(v);
+            return {};
         };
-
-        auto getenv_bool = [](const char* key, bool default_value) -> bool {
-            const char* value = std::getenv(key);
-            if (!value) {
-                return default_value;
-            }
-            std::string lower = to_lower_ascii(value);
-            if (lower == "1" || lower == "true" || lower == "yes" || lower == "on") {
-                return true;
-            }
-            if (lower == "0" || lower == "false" || lower == "no" || lower == "off") {
+        auto getenv_bool = [](const char* key, bool def) -> bool {
+            const char* v = std::getenv(key);
+            if (!v) return def;
+            std::string s; s.reserve(8);
+            for (const char* p=v; *p; ++p) s.push_back(static_cast<char>(std::tolower(*p)));
+            if (s=="1"||s=="true"||s=="yes"||s=="on") return true;
+            if (s=="0"||s=="false"||s=="no"||s=="off") return false;
+            return def;
+        };
+
+        // Resolve credentials & testnet flag
+        std::string api_key   = !config_.api_key.empty()   ? config_.api_key   : getenv_string("LATENTSPEED_BYBIT_API_KEY");
+        std::string api_secret= !config_.api_secret.empty()? config_.api_secret: getenv_string("LATENTSPEED_BYBIT_API_SECRET");
+
+        // If the app is configured with live_trade=false, we default to testnet.
+        // Allow env override LATENTSPEED_BYBIT_USE_TESTNET to force one or the other.
+        bool use_testnet_default = !config_.live_trade;
+        bool use_testnet = getenv_bool("LATENTSPEED_BYBIT_USE_TESTNET", use_testnet_default);
+
+        spdlog::info("[HFT-Engine] Exchange: {}, Live trading: {}, Testnet: {}",
+                     config_.exchange, config_.live_trade, use_testnet);
+
+        if (config_.exchange != "bybit") {
+            throw std::runtime_error("Unsupported exchange: " + config_.exchange + ". Currently supported: bybit");
+        }
+
+        // ---- Bybit client wiring ----------------------------------------------------
+        {
+            auto bybit_client = std::make_unique<BybitClient>();
+
+            if (api_key.empty() || api_secret.empty()) {
+                spdlog::error("[HFT-Engine] Missing Bybit credentials. "
+                              "Provide via config or env: LATENTSPEED_BYBIT_API_KEY / LATENTSPEED_BYBIT_API_SECRET");
                 return false;
             }
-            return default_value;
-        };
-
-        std::string api_key = getenv_string("LATENTSPEED_BYBIT_API_KEY");
-        std::string api_secret = getenv_string("LATENTSPEED_BYBIT_API_SECRET");
-        bool use_testnet = getenv_bool("LATENTSPEED_BYBIT_USE_TESTNET", true);
-
-        if (api_key.empty() || api_secret.empty()) {
-            spdlog::error("[HFT-Engine] Missing Bybit credentials. Set LATENTSPEED_BYBIT_API_KEY and LATENTSPEED_BYBIT_API_SECRET.");
-            return false;
-        }
-        
-        // For cancel validation testing, we can initialize without connecting to exchange
-        // This allows us to test the execution report flow
-        if (!bybit_client->initialize(api_key, api_secret, use_testnet)) {
-            spdlog::error("[HFT-Engine] Failed to initialize Bybit client with provided credentials");
-            return false;
-        }
-
-        // Set callbacks for order updates and fills
-        bybit_client->set_order_update_callback([this](const OrderUpdate& update) {
-            this->on_order_update_hft(update);
-        });
-        
-        bybit_client->set_fill_callback([this](const FillData& fill) {
-            this->on_fill_hft(fill);
-        });
-        
-        if (!bybit_client->connect()) {
-            spdlog::warn("[HFT-Engine] Bybit WebSocket not connected; fills may be delayed");
-        }
-        
-        // Add to exchange clients map - this is the key fix!
-        exchange_clients_["bybit"] = std::move(bybit_client);
+
+            if (!bybit_client->initialize(api_key, api_secret, use_testnet)) {
+                spdlog::error("[HFT-Engine] Failed to initialize Bybit client with provided credentials");
+                return false;
+            }
+
+            // Callbacks into the HFT engine
+            bybit_client->set_order_update_callback([this](const OrderUpdate& u) { this->on_order_update_hft(u); });
+            bybit_client->set_fill_callback([this](const FillData& f) { this->on_fill_hft(f); });
+
+            // Connect WS (optional but recommended for timely updates)
+            if (!bybit_client->connect()) {
+                spdlog::warn("[HFT-Engine] Bybit WebSocket not connected; fills/updates may be delayed");
+            }
+
+            // Register the client
+            exchange_clients_["bybit"] = std::move(bybit_client);
+            spdlog::info("[HFT-Engine] Exchange client initialized: bybit");
+        }
+
+        // ---- Post-connect open-order rehydration (seeds pending_orders_) ------------
         {
-            auto& client = *exchange_clients_["bybit"];
+            auto& client = *exchange_clients_.at("bybit");
 
             struct Req { std::string category; std::optional<std::string> settle; };
             std::vector<Req> batches = {
                 {"linear", std::string("USDT")},
                 {"linear", std::string("USDC")},
-                {"inverse", std::nullopt},      // many are coin-settled; we’ll rely on lazy rehydrate if API needs baseCoin
-                {"spot",    std::nullopt},      // some Bybit routes require baseCoin/symbol; try best-effort
+                {"inverse", std::nullopt},  // coin-settled; API may need baseCoin; best-effort
+                {"spot",   std::nullopt},
             };
 
             size_t inserted_total = 0;
 
             for (const auto& b : batches) {
-                std::optional<std::string> base_coin;  // none for now (no extra configs)
-                std::optional<std::string> symbol;     // none for now
+                std::optional<std::string> base_coin; // not used here
+                std::optional<std::string> symbol;    // not constrained
 
                 auto briefs = client.list_open_orders(b.category, symbol, b.settle, base_coin);
                 size_t inserted = 0;
@@ -607,7 +613,10 @@
                     if (auto* p = pending_orders_->find(key); p && *p) continue;
 
                     auto* o = order_pool_->allocate();
-                    if (!o) continue;
+                    if (!o) {
+                        spdlog::warn("[HFT-Engine] order_pool exhausted during rehydration");
+                        break;
+                    }
                     new (o) HFTExecutionOrder();
 
                     o->version = 1;
@@ -623,15 +632,21 @@
                     }
                     o->reduce_only = x.reduce_only;
 
+                    // Keep exchange order id if present for future cancels/modifies
+                    if (!x.exchange_order_id.empty()) {
+                        o->params.insert(FixedString<32>("exchange_order_id"),
+                                         FixedString<64>(x.exchange_order_id.c_str()));
+                    }
+
                     pending_orders_->insert(o->cl_id, o);
                     ++inserted;
                 }
 
                 if (inserted > 0) {
                     spdlog::info("[HFT-Engine] Rehydrated {} open {} orders{}",
-                                inserted,
-                                b.category,
-                                b.settle ? fmt::format(" (settle={})", *b.settle) : "");
+                                 inserted,
+                                 b.category,
+                                 b.settle ? fmt::format(" (settle={})", *b.settle) : "");
                 }
                 inserted_total += inserted;
             }
@@ -639,57 +654,21 @@
             spdlog::info("[HFT-Engine] Rehydrated {} open orders into local map after connect", inserted_total);
         }
 
-
-        spdlog::info("[HFT-Engine] Exchange clients initialized: bybit (use_testnet={})", use_testnet ? "true" : "false");
-=======
-        // Use configuration from command line arguments
-        std::string api_key = config_.api_key;
-        std::string api_secret = config_.api_secret;
-        bool use_testnet = !config_.live_trade; // Use testnet when not in live trade mode
-        
-        spdlog::info("[HFT-Engine] Exchange: {}, Live trading: {}, Testnet: {}", 
-                     config_.exchange, config_.live_trade, use_testnet);
-        
-        if (config_.exchange == "bybit") {
-            // Create Bybit client with configuration
-            auto bybit_client = std::make_unique<BybitClient>();
-            
-            // Initialize with configuration credentials
-            bybit_client->initialize(api_key, api_secret, use_testnet);
-            
-            // Set callbacks for order updates and fills
-            bybit_client->set_order_update_callback([this](const OrderUpdate& update) {
-                this->on_order_update_hft(update);
-            });
-            
-            bybit_client->set_fill_callback([this](const FillData& fill) {
-                this->on_fill_hft(fill);
-            });
-            
-            // Add to exchange clients map
-            exchange_clients_[config_.exchange] = std::move(bybit_client);
-            
-            spdlog::info("[HFT-Engine] Exchange client initialized: {}", config_.exchange);
-        } else {
-            throw std::runtime_error("Unsupported exchange: " + config_.exchange + ". Currently supported: bybit");
-        }
-        
-        // Initialize market data provider if enabled
+        // ---- Market data provider (from master) -------------------------------------
         if (config_.enable_market_data) {
             spdlog::info("[HFT-Engine] Initializing market data provider...");
-            
+
             market_data_provider_ = std::make_unique<MarketDataProvider>(config_.exchange, config_.symbols);
             market_data_callbacks_ = std::make_shared<SimpleMarketDataCallback>();
             market_data_provider_->set_callbacks(market_data_callbacks_);
-            
+
             if (!market_data_provider_->initialize()) {
                 throw std::runtime_error("Failed to initialize market data provider");
             }
-            
-            spdlog::info("[HFT-Engine] Market data provider initialized for {} symbols on {}", 
+
+            spdlog::info("[HFT-Engine] Market data provider initialized for {} symbols on {}",
                          config_.symbols.size(), config_.exchange);
         }
->>>>>>> c22dcaf2
         
         const auto end_time = std::chrono::high_resolution_clock::now();
         const auto init_time_ns = std::chrono::duration_cast<std::chrono::nanoseconds>(
